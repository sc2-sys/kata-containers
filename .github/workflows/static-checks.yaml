--- conflicted
+++ resolved
@@ -42,14 +42,8 @@
         cd "${{ github.workspace }}/src/github.com/${{ github.repository }}"
         kernel_dir="tools/packaging/kernel/"
         kernel_version_file="${kernel_dir}kata_config_version"
-<<<<<<< HEAD
         modified_files=$(git diff --name-only origin/CCv0..HEAD)
-        result=$(git whatchanged origin/CCv0..HEAD "${kernel_dir}" >>"/dev/null")
-        if git whatchanged origin/CCv0..HEAD "${kernel_dir}" >>"/dev/null"; then
-=======
-        modified_files=$(git diff --name-only origin/main..HEAD)
-        if git diff --name-only origin/main..HEAD "${kernel_dir}" | grep "${kernel_dir}"; then
->>>>>>> 7566a7ea
+        if git diff --name-only origin/CCv0..HEAD "${kernel_dir}" | grep "${kernel_dir}"; then
           echo "Kernel directory has changed, checking if $kernel_version_file has been updated"
           if echo "$modified_files" | grep -v "README.md" | grep "${kernel_dir}" >>"/dev/null"; then
             echo "$modified_files" | grep "$kernel_version_file" >>/dev/null || ( echo "Please bump version in $kernel_version_file" && exit 1)
