[package]
name = "kata-agent"
version = "0.1.0"
authors = ["The Kata Containers community <kata-dev@lists.katacontainers.io>"]
edition = "2018"
license = "Apache-2.0"

[dependencies]
oci = { path = "../libs/oci" }
rustjail = { path = "rustjail" }
protocols = { path = "../libs/protocols", features = ["async"] }
lazy_static = "1.3.0"
ttrpc = { version = "0.7.1", features = ["async"], default-features = false }
protobuf = "3.2.0"
libc = "0.2.58"
nix = "0.24.2"
capctl = "0.2.0"
serde_json = "1.0.39"
scan_fmt = "0.2.3"
scopeguard = "1.0.0"
thiserror = "1.0.26"
regex = "1.5.6"
serial_test = "0.5.1"
kata-sys-util = { path = "../libs/kata-sys-util" }
kata-types = { path = "../libs/kata-types" }
const_format = "0.2.30"
url = "2.2.2"
derivative = "2.2.0"

# Async helpers
async-trait = "0.1.42"
async-recursion = "0.3.2"
futures = "0.3.28"

# Async runtime
tokio = { version = "1.28.1", features = ["full"] }
tokio-vsock = "0.3.1"

netlink-sys = { version = "0.7.0", features = ["tokio_socket"] }
rtnetlink = "0.8.0"
netlink-packet-utils = "0.4.1"
ipnetwork = "0.17.0"

# Note: this crate sets the slog 'max_*' features which allows the log level
# to be modified at runtime.
logging = { path = "../libs/logging" }
slog = "2.5.2"
slog-scope = "4.1.2"
slog-term = "2.9.0"

# Redirect ttrpc log calls
slog-stdlog = "4.0.0"
log = "0.4.11"

cfg-if = "1.0.0"
prometheus = { version = "0.13.0", features = ["process"] }
procfs = "0.12.0"
anyhow = "1.0.32"
cgroups = { package = "cgroups-rs", version = "0.3.2" }

# Tracing
tracing = "0.1.26"
tracing-subscriber = "0.2.18"
tracing-opentelemetry = "0.13.0"
opentelemetry = { version = "0.14.0", features = ["rt-tokio-current-thread"] }
vsock-exporter = { path = "vsock-exporter" }

# Configuration
serde = { version = "1.0.129", features = ["derive"] }
toml = "0.5.8"
clap = { version = "3.0.1", features = ["derive"] }

# "vendored" feature for openssl is required by musl build
openssl = { version = "0.10.38", features = ["vendored"] }

# Image pull/decrypt
<<<<<<< HEAD
image-rs = { git = "https://github.com/coco-serverless/guest-components", rev="9eaadbd", default-features = false, features = [
=======
image-rs = { git = "https://github.com/coco-serverless/guest-components", rev="fb8d452", default-features = false, features = [
>>>>>>> 763887fc
    "kata-cc-native-tls",
    "verity",
    "signature-simple-xrss",
    "nydus",
] }

[patch.crates-io]
oci-distribution = { git = "https://github.com/krustlet/oci-distribution.git", rev = "f44124c" }

[dev-dependencies]
tempfile = "3.1.0"
test-utils = { path = "../libs/test-utils" }
which = "4.3.0"

[workspace]
resolver = "2"
members = ["rustjail"]

[profile.release]
lto = true

[features]
confidential-data-hub = []
seccomp = ["rustjail/seccomp"]
sealed-secret = ["protocols/sealed-secret", "confidential-data-hub"]
standard-oci-runtime = ["rustjail/standard-oci-runtime"]

[[bin]]
name = "kata-agent"
path = "src/main.rs"<|MERGE_RESOLUTION|>--- conflicted
+++ resolved
@@ -74,11 +74,7 @@
 openssl = { version = "0.10.38", features = ["vendored"] }
 
 # Image pull/decrypt
-<<<<<<< HEAD
-image-rs = { git = "https://github.com/coco-serverless/guest-components", rev="9eaadbd", default-features = false, features = [
-=======
 image-rs = { git = "https://github.com/coco-serverless/guest-components", rev="fb8d452", default-features = false, features = [
->>>>>>> 763887fc
     "kata-cc-native-tls",
     "verity",
     "signature-simple-xrss",
