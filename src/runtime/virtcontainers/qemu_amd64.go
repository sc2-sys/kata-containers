//go:build linux

// Copyright (c) 2018 Intel Corporation
//
// SPDX-License-Identifier: Apache-2.0
//

package virtcontainers

import (
	"context"
	"crypto/sha256"
	b64 "encoding/base64"
	"fmt"
	"log"
	"os"
	"path/filepath"
	"time"

	"github.com/kata-containers/kata-containers/src/runtime/pkg/sev"
	sevKbs "github.com/kata-containers/kata-containers/src/runtime/pkg/sev/kbs"
	pb "github.com/kata-containers/kata-containers/src/runtime/protocols/simple-kbs"
	"github.com/kata-containers/kata-containers/src/runtime/virtcontainers/types"
	"github.com/sirupsen/logrus"
	"google.golang.org/grpc"
	"google.golang.org/grpc/credentials/insecure"

	"github.com/intel-go/cpuid"
	"github.com/kata-containers/kata-containers/src/runtime/pkg/device/config"
	govmmQemu "github.com/kata-containers/kata-containers/src/runtime/pkg/govmm/qemu"
)

type qemuAmd64 struct {
	// inherit from qemuArchBase, overwrite methods if needed
	qemuArchBase

	snpGuest bool

	vmFactory bool

	devLoadersCount uint32

	sgxEPCSize int64

	snpGuestPolicy uint64

	numVCPUs uint32
}

const (
	defaultQemuPath = "/usr/bin/qemu-system-x86_64"

	defaultQemuMachineType = QemuQ35

	defaultQemuMachineOptions = "accel=kvm"

	splitIrqChipMachineOptions = "accel=kvm,kernel_irqchip=split"

	qmpMigrationWaitTimeout = 5 * time.Second

	sevAttestationGrpcTimeout = 10 * time.Second

	sevAttestationTempDir = "sev"

	sevAttestationGodhName = "godh.b64"

	sevAttestationSessionFileName = "session_file.b64"

	// For more info, see AMD SEV API document 55766
	sevPolicyBitSevEs = 0x4
)

var kernelParams = []Param{
	{"tsc", "reliable"},
	{"no_timer_check", ""},
	{"rcupdate.rcu_expedited", "1"},
	{"i8042.direct", "1"},
	{"i8042.dumbkbd", "1"},
	{"i8042.nopnp", "1"},
	{"i8042.noaux", "1"},
	{"noreplace-smp", ""},
	{"reboot", "k"},
	{"cryptomgr.notests", ""},
	{"net.ifnames", "0"},
	{"pci", "lastbus=0"},
}

var supportedQemuMachines = []govmmQemu.Machine{
	{
		Type:    QemuQ35,
		Options: defaultQemuMachineOptions,
	},
	{
		Type:    QemuVirt,
		Options: defaultQemuMachineOptions,
	},
	{
		Type:    QemuMicrovm,
		Options: defaultQemuMachineOptions,
	},
}

func newQemuArch(config HypervisorConfig) (qemuArch, error) {
	machineType := config.HypervisorMachineType
	if machineType == "" {
		machineType = defaultQemuMachineType
	}

	var mp *govmmQemu.Machine
	for _, m := range supportedQemuMachines {
		if m.Type == machineType {
			mp = &m
			break
		}
	}
	if mp == nil {
		return nil, fmt.Errorf("unrecognised machinetype: %v", machineType)
	}

	factory := false
	if config.BootToBeTemplate || config.BootFromTemplate {
		factory = true
	}

	// IOMMU and Guest Protection require a split IRQ controller for handling interrupts
	// otherwise QEMU won't be able to create the kernel irqchip
	if config.IOMMU || config.ConfidentialGuest {
		mp.Options = splitIrqChipMachineOptions
	}

	if config.IOMMU {
		kernelParams = append(kernelParams,
			Param{"intel_iommu", "on"})
		kernelParams = append(kernelParams,
			Param{"iommu", "pt"})
	}

	q := &qemuAmd64{
		qemuArchBase: qemuArchBase{
			qemuMachine:          *mp,
			qemuExePath:          defaultQemuPath,
			memoryOffset:         config.MemOffset,
			kernelParamsNonDebug: kernelParamsNonDebug,
			kernelParamsDebug:    kernelParamsDebug,
			kernelParams:         kernelParams,
			disableNvdimm:        config.DisableImageNvdimm,
			dax:                  true,
			protection:           noneProtection,
			legacySerial:         config.LegacySerial,
		},
<<<<<<< HEAD
		vmFactory:      factory,
		snpGuest:       config.SevSnpGuest,
		numVCPUs:       config.NumVCPUs,
		snpGuestPolicy: config.SNPGuestPolicy,
=======
		vmFactory: factory,
		snpGuest:  config.ConfidentialGuest,
>>>>>>> e17587b0
	}

	if config.ConfidentialGuest {
		if err := q.enableProtection(); err != nil {
			return nil, err
		}

		if !q.qemuArchBase.disableNvdimm {
			hvLogger.WithField("subsystem", "qemuAmd64").Warn("Nvdimm is not supported with confidential guest, disabling it.")
			q.qemuArchBase.disableNvdimm = true
		}
	}

	if config.SGXEPCSize != 0 {
		q.sgxEPCSize = config.SGXEPCSize
		if q.qemuMachine.Options != "" {
			q.qemuMachine.Options += ","
		}
		// qemu sandboxes will only support one EPC per sandbox
		// this is because there is only one annotation (sgx.intel.com/epc)
		// to specify the size of the EPC.
		q.qemuMachine.Options += "sgx-epc.0.memdev=epc0,sgx-epc.0.node=0"
	}

	if err := q.handleImagePath(config); err != nil {
		return nil, err
	}

	return q, nil
}

func (q *qemuAmd64) capabilities(hConfig HypervisorConfig) types.Capabilities {
	var caps types.Capabilities

	if q.qemuMachine.Type == QemuQ35 ||
		q.qemuMachine.Type == QemuVirt {
		caps.SetBlockDeviceHotplugSupport()
	}

	caps.SetMultiQueueSupport()
	if hConfig.SharedFS != config.NoSharedFS {
		caps.SetFsSharingSupport()
	}

	return caps
}

func (q *qemuAmd64) bridges(number uint32) {
	q.Bridges = genericBridges(number, q.qemuMachine.Type)
}

func (q *qemuAmd64) cpuModel() string {
	var err error
	cpuModel := defaultCPUModel

	// Temporary until QEMU cpu model 'host' supports AMD SEV-SNP
	protection, err := availableGuestProtection()
	if err == nil {
		if protection == snpProtection && q.snpGuest {
			cpuModel = "EPYC-v4"
		}
	}

	return cpuModel
}

func (q *qemuAmd64) memoryTopology(memoryMb, hostMemoryMb uint64, slots uint8) govmmQemu.Memory {
	return genericMemoryTopology(memoryMb, hostMemoryMb, slots, q.memoryOffset)
}

// Is Memory Hotplug supported by this architecture/machine type combination?
func (q *qemuAmd64) supportGuestMemoryHotplug() bool {
	// true for all amd64 machine types except for microvm.
	if q.qemuMachine.Type == govmmQemu.MachineTypeMicrovm {
		return false
	}

	return q.protection == noneProtection
}

func (q *qemuAmd64) appendImage(ctx context.Context, devices []govmmQemu.Device, path string) ([]govmmQemu.Device, error) {
	if !q.disableNvdimm {
		return q.appendNvdimmImage(devices, path)
	}
	return q.appendBlockImage(ctx, devices, path)
}

// enable protection
func (q *qemuAmd64) enableProtection() error {
	var err error
	q.protection, err = availableGuestProtection()
	if err != nil {
		return err
	}
	// Configure SNP only if specified in config
	if q.protection == snpProtection && !q.snpGuest {
		q.protection = sevProtection
	}

	logger := hvLogger.WithFields(logrus.Fields{
		"subsystem":               "qemuAmd64",
		"machine":                 q.qemuMachine,
		"kernel-params-debug":     q.kernelParamsDebug,
		"kernel-params-non-debug": q.kernelParamsNonDebug,
		"kernel-params":           q.kernelParams})

	switch q.protection {
	case tdxProtection:
		if q.qemuMachine.Options != "" {
			q.qemuMachine.Options += ","
		}
		q.qemuMachine.Options += "kvm-type=tdx,confidential-guest-support=tdx"
		logger.Info("Enabling TDX guest protection")
		return nil
	case sevProtection:
		if q.qemuMachine.Options != "" {
			q.qemuMachine.Options += ","
		}
		q.qemuMachine.Options += "confidential-guest-support=sev"
		logger.Info("Enabling SEV guest protection")
		return nil
	case snpProtection:
		if q.qemuMachine.Options != "" {
			q.qemuMachine.Options += ","
		}
		q.qemuMachine.Options += "confidential-guest-support=snp"
		logger.Info("Enabling SNP guest protection")
		return nil

	// TODO: Add support for other x86_64 technologies

	default:
		return fmt.Errorf("This system doesn't support Confidential Computing (Guest Protection)")
	}
}

// append protection device
func (q *qemuAmd64) appendProtectionDevice(devices []govmmQemu.Device, firmware, firmwareVolume string) ([]govmmQemu.Device, string, error) {
	if q.sgxEPCSize != 0 {
		devices = append(devices,
			govmmQemu.Object{
				Type:     govmmQemu.MemoryBackendEPC,
				ID:       "epc0",
				Prealloc: true,
				Size:     uint64(q.sgxEPCSize),
			})
	}

	switch q.protection {
	case tdxProtection:
		id := q.devLoadersCount
		q.devLoadersCount += 1
		return append(devices,
			govmmQemu.Object{
				Driver:         govmmQemu.Loader,
				Type:           govmmQemu.TDXGuest,
				ID:             "tdx",
				DeviceID:       fmt.Sprintf("fd%d", id),
				Debug:          false,
				File:           firmware,
				FirmwareVolume: firmwareVolume,
			}), "", nil
	case snpProtection:
		return append(devices,
			govmmQemu.Object{
				Type:            govmmQemu.SNPGuest,
				ID:              "snp",
				Debug:           false,
				File:            firmware,
				CBitPos:         cpuid.AMDMemEncrypt.CBitPosition,
				SnpPolicy:       q.snpGuestPolicy,
				ReducedPhysBits: 1,
			}), "", nil
	case noneProtection:

		return devices, firmware, nil

	default:
		return devices, "", fmt.Errorf("Unsupported guest protection technology: %v", q.protection)
	}
}

// Add the SEV Object qemu parameters for sev guest protection
func (q *qemuAmd64) appendSEVObject(devices []govmmQemu.Device, firmware, firmwareVolume string, config sevKbs.GuestPreAttestationConfig) ([]govmmQemu.Device, string, error) {
	attestationDataPath := filepath.Join(os.TempDir(), sevAttestationTempDir, config.LaunchId)
	sevGodhPath := filepath.Join(attestationDataPath, sevAttestationGodhName)
	sevSessionFilePath := filepath.Join(attestationDataPath, sevAttestationSessionFileName)

	// If attestation is enabled, add the certfile and session file
	// and the kernel hashes flag.
	if len(config.LaunchId) > 0 {
		return append(devices,
			govmmQemu.Object{
				Type:               govmmQemu.SEVGuest,
				ID:                 "sev",
				Debug:              false,
				File:               firmware,
				CBitPos:            cpuid.AMDMemEncrypt.CBitPosition,
				ReducedPhysBits:    cpuid.AMDMemEncrypt.PhysAddrReduction,
				SevPolicy:          config.Policy,
				SevCertFilePath:    sevGodhPath,
				SevSessionFilePath: sevSessionFilePath,
				SevKernelHashes:    true,
			}), "", nil
	} else {
		return append(devices,
			govmmQemu.Object{
				Type:            govmmQemu.SEVGuest,
				ID:              "sev",
				Debug:           false,
				File:            firmware,
				CBitPos:         cpuid.AMDMemEncrypt.CBitPosition,
				ReducedPhysBits: cpuid.AMDMemEncrypt.PhysAddrReduction,
				SevPolicy:       config.Policy,
				SevKernelHashes: true,
			}), "", nil
	}
}

// setup prelaunch attestation for AMD SEV guests
func (q *qemuAmd64) setupSEVGuestPreAttestation(ctx context.Context, config sevKbs.GuestPreAttestationConfig) (string, error) {

	logger := virtLog.WithField("subsystem", "SEV attestation")
	logger.Info("Set up prelaunch attestation")

	certChainBin, err := os.ReadFile(config.CertChainPath)
	if err != nil {
		return "", fmt.Errorf("Attestation certificate chain file not found: %v", err)
	}

	certChain := b64.StdEncoding.EncodeToString([]byte(certChainBin))

	conn, err := grpc.Dial(config.Proxy, grpc.WithTransportCredentials(insecure.NewCredentials()))
	if err != nil {
		return "", fmt.Errorf("Could not connect to attestation proxy: %v", err)
	}

	client := pb.NewKeyBrokerServiceClient(conn)
	clientContext, cancel := context.WithTimeout(context.Background(), sevAttestationGrpcTimeout)
	defer cancel()

	request := pb.BundleRequest{
		CertificateChain: string(certChain),
		Policy:           config.Policy,
	}
	bundleResponse, err := client.GetBundle(clientContext, &request)
	if err != nil {
		return "", fmt.Errorf("Error receiving launch bundle from attestation proxy: %v", err)
	}

	attestationId := bundleResponse.LaunchId
	if attestationId == "" {
		return "", fmt.Errorf("Error receiving launch ID from attestation proxy: %v", err)
	}
	attestationDataPath := filepath.Join(os.TempDir(), sevAttestationTempDir, attestationId)
	err = os.MkdirAll(attestationDataPath, os.ModePerm)
	if err != nil {
		return "", fmt.Errorf("Could not create attestation directory: %v", err)
	}

	sevGodhPath := filepath.Join(attestationDataPath, sevAttestationGodhName)
	sevSessionFilePath := filepath.Join(attestationDataPath, sevAttestationSessionFileName)

	err = os.WriteFile(sevGodhPath, []byte(bundleResponse.GuestOwnerPublicKey), 0777)
	if err != nil {
		return "", fmt.Errorf("Could not write godh file: %v", err)
	}
	err = os.WriteFile(sevSessionFilePath, []byte(bundleResponse.LaunchBlob), 0777)
	if err != nil {
		return "", fmt.Errorf("Could not write session file: %v", err)
	}

	return attestationId, nil
}

func getCPUSig(cpuModel string) sev.VCPUSig {
	// This is for the special case for SNP (see cpuModel()).
	if cpuModel == "EPYC-v4" {
		return sev.SigEpycV4
	}
	return sev.NewVCPUSig(cpuid.DisplayFamily, cpuid.DisplayModel, cpuid.SteppingId)
}

func calculateGuestLaunchDigest(config sevKbs.GuestPreAttestationConfig, numVCPUs int, cpuModel string) ([sha256.Size]byte, error) {
	if config.Policy&sevPolicyBitSevEs != 0 {
		// SEV-ES guest
		return sev.CalculateSEVESLaunchDigest(
			numVCPUs,
			getCPUSig(cpuModel),
			config.FwPath,
			config.KernelPath,
			config.InitrdPath,
			config.KernelParameters)
	}

	// SEV guest
	return sev.CalculateLaunchDigest(
		config.FwPath,
		config.KernelPath,
		config.InitrdPath,
		config.KernelParameters)
}

// wait for prelaunch attestation to complete
func (q *qemuAmd64) sevGuestPreAttestation(ctx context.Context,
	qmp *govmmQemu.QMP, config sevKbs.GuestPreAttestationConfig) error {

	logger := virtLog.WithField("subsystem", "SEV attestation")
	logger.Info("Processing prelaunch attestation")

	// Pull the launch measurement from VM
	launchMeasure, err := qmp.ExecuteQuerySEVLaunchMeasure(ctx)
	if err != nil {
		return fmt.Errorf("ExecuteQuerySEVLaunchMeasure error: %v", err)
	}

	qemuSevInfo, err := qmp.ExecuteQuerySEV(ctx)
	if err != nil {
		return fmt.Errorf("ExecuteQuerySEV error: %v", err)
	}

	// gRPC connection
	conn, err := grpc.Dial(config.Proxy, grpc.WithTransportCredentials(insecure.NewCredentials()))
	if err != nil {
		log.Fatalf("did not connect: %v", err)
		return fmt.Errorf("Could not connected to attestation proxy: %v", err)
	}

	client := pb.NewKeyBrokerServiceClient(conn)
	clientContext, cancel := context.WithTimeout(context.Background(), sevAttestationGrpcTimeout)
	defer cancel()

	requestDetails := pb.RequestDetails{
		Guid:       config.SecretGuid,
		Format:     "JSON",
		SecretType: config.SecretType,
		Id:         config.Keyset,
	}

	secrets := []*pb.RequestDetails{&requestDetails}

	launchDigest, err := calculateGuestLaunchDigest(config, int(q.numVCPUs), q.cpuModel())
	if err != nil {
		return fmt.Errorf("Could not calculate SEV/SEV-ES launch digest: %v", err)
	}
	launchDigestBase64 := b64.StdEncoding.EncodeToString(launchDigest[:])

	request := pb.SecretRequest{
		LaunchMeasurement: launchMeasure.Measurement,
		LaunchId:          config.LaunchId,      // stored from bundle request
		Policy:            config.Policy,        // Stored from startup
		ApiMajor:          qemuSevInfo.APIMajor, // from qemu.SEVInfo
		ApiMinor:          qemuSevInfo.APIMinor,
		BuildId:           qemuSevInfo.BuildId,
		FwDigest:          launchDigestBase64,
		LaunchDescription: "shim launch",
		SecretRequests:    secrets,
	}
	logger.Info("requesting secrets")
	secretResponse, err := client.GetSecret(clientContext, &request)
	if err != nil {
		return fmt.Errorf("Unable to acquire launch secret from KBS: %v", err)
	}

	secretHeader := secretResponse.LaunchSecretHeader
	secret := secretResponse.LaunchSecretData

	// Inject secret into VM
	if err := qmp.ExecuteSEVInjectLaunchSecret(ctx, secretHeader, secret); err != nil {
		return err
	}

	// Clean up attestation state
	err = os.RemoveAll(filepath.Join(os.TempDir(), sevAttestationTempDir, config.LaunchId))
	if err != nil {
		logger.Warning("Unable to clean up attestation directory")
	}

	// Continue the VM
	logger.Info("Launch secrets injected. Continuing the VM.")
	return qmp.ExecuteCont(ctx)
}<|MERGE_RESOLUTION|>--- conflicted
+++ resolved
@@ -148,15 +148,10 @@
 			protection:           noneProtection,
 			legacySerial:         config.LegacySerial,
 		},
-<<<<<<< HEAD
 		vmFactory:      factory,
 		snpGuest:       config.SevSnpGuest,
 		numVCPUs:       config.NumVCPUs,
 		snpGuestPolicy: config.SNPGuestPolicy,
-=======
-		vmFactory: factory,
-		snpGuest:  config.ConfidentialGuest,
->>>>>>> e17587b0
 	}
 
 	if config.ConfidentialGuest {
