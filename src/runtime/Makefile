#
# Copyright (c) 2018-2019 Intel Corporation
# Copyright (c) 2021 Adobe Inc.
#
# SPDX-License-Identifier: Apache-2.0
#

SKIP_GO_VERSION_CHECK=
include golang.mk

#Get ARCH.
ifeq ($(ARCH),)
    ifneq (,$(golang_version_raw))
        override ARCH = $(shell go env GOARCH)
    else
        override ARCH = $(shell uname -m)
    endif
endif
ifeq ($(ARCH),x86_64)
    override ARCH = amd64
endif
ifeq ($(ARCH),aarch64)
    override ARCH = arm64
endif

ARCH_DIR = arch
ARCH_FILE_SUFFIX = -options.mk
ARCH_FILE = $(ARCH_DIR)/$(ARCH)$(ARCH_FILE_SUFFIX)
ARCH_FILES = $(wildcard arch/*$(ARCH_FILE_SUFFIX))
ALL_ARCHES = $(patsubst $(ARCH_DIR)/%$(ARCH_FILE_SUFFIX),%,$(ARCH_FILES))

# Build as safely as possible
export CGO_CPPFLAGS = -D_FORTIFY_SOURCE=2 -fstack-protector

ifeq (,$(realpath $(ARCH_FILE)))
    $(error "ERROR: invalid architecture: '$(ARCH)'")
else
    # Load architecture-dependent settings
    include $(ARCH_FILE)
endif

PROJECT_TYPE = kata
PROJECT_NAME = Kata Containers
PROJECT_TAG = kata-containers
PROJECT_ORG = $(PROJECT_TAG)
PROJECT_URL = https://github.com/$(PROJECT_ORG)
PROJECT_BUG_URL = $(PROJECT_URL)/kata-containers/issues/new

# list of scripts to install
SCRIPTS :=

# list of binaries to install
BINLIST :=
BINLIBEXECLIST :=

BIN_PREFIX = $(PROJECT_TYPE)
PROJECT_DIR = $(PROJECT_TAG)
IMAGENAME = $(PROJECT_TAG).img
IMAGETDXNAME = $(PROJECT_TAG)-tdx.img
INITRDNAME = $(PROJECT_TAG)-initrd.img
INITRDSEVNAME = $(PROJECT_TAG)-initrd-sev.img

TARGET = $(BIN_PREFIX)-runtime
RUNTIME_OUTPUT = $(CURDIR)/$(TARGET)
RUNTIME_DIR = $(CLI_DIR)/$(TARGET)
BINLIST += $(TARGET)

DESTDIR ?= /

ifeq ($(PREFIX),)
PREFIX        := /usr
EXEC_PREFIX   := $(PREFIX)/local
else
EXEC_PREFIX   := $(PREFIX)
endif
# Prefix where depedencies are installed
PREFIXDEPS    := $(PREFIX)
BINDIR        := $(EXEC_PREFIX)/bin
QEMUBINDIR    := $(PREFIXDEPS)/bin
CLHBINDIR    := $(PREFIXDEPS)/bin
FCBINDIR      := $(PREFIXDEPS)/bin
ACRNBINDIR    := $(PREFIXDEPS)/bin
SYSCONFDIR    := /etc
LOCALSTATEDIR := /var

LIBEXECDIR := $(PREFIXDEPS)/libexec
SHAREDIR := $(PREFIX)/share
DEFAULTSDIR := $(SHAREDIR)/defaults

COLLECT_SCRIPT = data/kata-collect-data.sh

# @RUNTIME_NAME@ should be replaced with the target in generated files
RUNTIME_NAME = $(TARGET)

GENERATED_FILES += $(COLLECT_SCRIPT)
GENERATED_VARS = \
		VERSION \
		CONFIG_ACRN_IN \
		CONFIG_QEMU_IN \
		CONFIG_QEMU_NVIDIA_GPU_IN \
		CONFIG_QEMU_SEV_IN \
		CONFIG_QEMU_TDX_IN \
		CONFIG_QEMU_SNP_IN \
		CONFIG_CLH_IN \
		CONFIG_FC_IN \
		CONFIG_CLH_TDX_IN \
		CONFIG_QEMU_TDX_IN \
		CONFIG_QEMU_SEV_IN \
		CONFIG_QEMU_SE_IN \
		CONFIG_REMOTE_IN \
		CONFIG_QEMU_SNP_IN \
		$(USER_VARS)
SCRIPTS += $(COLLECT_SCRIPT)
SCRIPTS_DIR := $(BINDIR)

BASH_COMPLETIONS := data/completions/bash/kata-runtime
BASH_COMPLETIONSDIR := $(SHAREDIR)/bash-completion/completions

PKGDATADIR := $(PREFIXDEPS)/share/$(PROJECT_DIR)
PKGRUNDIR := $(LOCALSTATEDIR)/run/$(PROJECT_DIR)
PKGLIBEXECDIR := $(LIBEXECDIR)/$(PROJECT_DIR)

KERNELDIR := $(PKGDATADIR)

IMAGEPATH := $(PKGDATADIR)/$(IMAGENAME)
INITRDPATH := $(PKGDATADIR)/$(INITRDNAME)
<<<<<<< HEAD
INITRDSEVPATH :=  $(PKGDATADIR)/$(INITRDSEVNAME)
IMAGETDXPATH := $(PKGDATADIR)/$(IMAGETDXNAME)
=======
INITRDSEVPATH := $(PKGDATADIR)/$(INITRDSEVNAME)
>>>>>>> 62b28389

ROOTFSTYPE_EXT4 := \"ext4\"
ROOTFSTYPE_XFS := \"xfs\"
ROOTFSTYPE_EROFS := \"erofs\"
DEFROOTFSTYPE := $(ROOTFSTYPE_EXT4)

FIRMWAREPATH :=
FIRMWAREVOLUMEPATH :=
TDSHIMFIRMWAREPATH := ${PREFIXDEPS}/share/td-shim/td-shim.bin
SEVFIRMWAREPATH := $(PREFIXDEPS)/share/ovmf/AMDSEV.fd
SNPFIRMWAREPATH := $(PREFIXDEPS)/share/ovmf/OVMF.fd

AGENTCONFIGFILEPATH := /etc/agent-config.toml
AGENTCONFIGFILEKERNELPARAM := agent.config_file=$(AGENTCONFIGFILEPATH)

ROOTMEASURECONFIG ?= ""
ROOTMEASURECONFIGTDX ?= ""
AGENT_AA_KBC_PARAMS ?= ""
AGENT_AA_KBC_PARAMS_TDX ?= ""
AGENT_AA_KBC_PARAMS_SEV ?= ""
AGENT_AA_KBC_PARAMS_SNP ?= ""
TDXKERNELPARAMS := tdx_disable_filter agent.enable_signature_verification=false $(AGENT_AA_KBC_PARAMS_TDX)
KERNELTDXPARAMS += $(TDXKERNELPARAMS) $(ROOTMEASURECONFIGTDX)
TDXKERNELPARAMS_CLH += $(TDXKERNELPARAMS) $(ROOTMEASURECONFIG)
SEVKERNELPARAMS := $(AGENTCONFIGFILEKERNELPARAM) agent.enable_signature_verification=false $(AGENT_AA_KBC_PARAMS_SEV)
SNPKERNELPARAMS := $(AGENTCONFIGFILEKERNELPARAM) agent.enable_signature_verification=false $(AGENT_AA_KBC_PARAMS_SNP)
KERNELPARAMS += $(ROOTMEASURECONFIG) agent.enable_signature_verification=false $(AGENT_AA_KBC_PARAMS)

FIRMWARETDVFPATH := $(PREFIXDEPS)/share/tdvf/OVMF_CODE.fd
FIRMWARETDVFVOLUMEPATH := $(PREFIXDEPS)/share/tdvf/OVMF_VARS.fd

FIRMWARESEVPATH := $(PREFIXDEPS)/share/ovmf/OVMF.fd
FIRMWARESNPPATH := $(PREFIXDEPS)/share/ovmf/OVMF.fd

# Name of default configuration file the runtime will use.
CONFIG_FILE = configuration.toml

HYPERVISOR_ACRN = acrn
HYPERVISOR_FC = firecracker
HYPERVISOR_QEMU = qemu
HYPERVISOR_CLH = cloud-hypervisor
HYPERVISOR_REMOTE = remote

# Determines which hypervisor is specified in $(CONFIG_FILE).
DEFAULT_HYPERVISOR ?= $(HYPERVISOR_QEMU)

# List of hypervisors this build system can generate configuration for.
HYPERVISORS := $(HYPERVISOR_ACRN) $(HYPERVISOR_FC) $(HYPERVISOR_QEMU) $(HYPERVISOR_CLH) $(HYPERVISOR_REMOTE)

QEMUPATH := $(QEMUBINDIR)/$(QEMUCMD)
QEMUVALIDHYPERVISORPATHS := [\"$(QEMUPATH)\"]

QEMUSNPPATH := $(QEMUBINDIR)/$(QEMUSNPCMD)
QEMUSNPVALIDHYPERVISORPATHS := [\"$(QEMUSNPPATH)\"]

QEMUTDXPATH := $(QEMUBINDIR)/$(QEMUTDXCMD)
QEMUTDXVALIDHYPERVISORPATHS := [\"$(QEMUTDXPATH)\"]

QEMUSNPPATH := $(QEMUBINDIR)/$(QEMUSNPCMD)
QEMUSNPVALIDHYPERVISORPATHS := [\"$(QEMUSNPPATH)\"]

QEMUVIRTIOFSPATH := $(QEMUBINDIR)/$(QEMUVIRTIOFSCMD)

CLHPATH := $(CLHBINDIR)/$(CLHCMD)
CLHVALIDHYPERVISORPATHS := [\"$(CLHPATH)\"]

FCPATH = $(FCBINDIR)/$(FCCMD)
FCVALIDHYPERVISORPATHS := [\"$(FCPATH)\"]
FCJAILERPATH = $(FCBINDIR)/$(FCJAILERCMD)
FCVALIDJAILERPATHS = [\"$(FCJAILERPATH)\"]

ACRNPATH := $(ACRNBINDIR)/$(ACRNCMD)
ACRNVALIDHYPERVISORPATHS := [\"$(ACRNPATH)\"]
ACRNCTLPATH := $(ACRNBINDIR)/$(ACRNCTLCMD)
ACRNVALIDCTLPATHS := [\"$(ACRNCTLPATH)\"]

# Default number of vCPUs
DEFVCPUS := 1
# Default maximum number of vCPUs
DEFMAXVCPUS := 0
# Default memory size in MiB
DEFMEMSZ := 2048
# Default memory slots
# Cases to consider :
# - nvdimm rootfs image
# - preallocated memory
# - vm template memory
# - hugepage memory
DEFMEMSLOTS := 10
# Default maximum memory in MiB
DEFMAXMEMSZ := 0
#Default number of bridges
DEFBRIDGES := 1
DEFENABLEANNOTATIONS := [\"enable_iommu\"]
DEFDISABLEGUESTSECCOMP := true
DEFDISABLEGUESTEMPTYDIR := false
#Default experimental features enabled
DEFAULTEXPFEATURES := []

DEFDISABLESELINUX := false

# Default guest SELinux configuration
DEFDISABLEGUESTSELINUX := true
DEFGUESTSELINUXLABEL := system_u:system_r:container_t

#Default SeccomSandbox param
#The same default policy is used by libvirt
#More explanation on https://lists.gnu.org/archive/html/qemu-devel/2017-02/msg03348.html
# Note: "elevateprivileges=deny" doesn't work with daemonize option, so it's removed from the seccomp sandbox
DEFSECCOMPSANDBOXPARAM := on,obsolete=deny,spawn=deny,resourcecontrol=deny

#Default entropy source
DEFENTROPYSOURCE := /dev/urandom
DEFVALIDENTROPYSOURCES := [\"/dev/urandom\",\"/dev/random\",\"\"]

DEFDISABLEBLOCK := false
DEFSHAREDFS_CLH_VIRTIOFS := virtio-fs
DEFSHAREDFS_QEMU_VIRTIOFS := virtio-fs
DEFSHAREDFS_QEMU_TDX_VIRTIOFS := virtio-9p
DEFSHAREDFS_QEMU_SEV_VIRTIOFS := virtio-9p
DEFSHAREDFS_QEMU_SNP_VIRTIOFS := virtio-9p
DEFVIRTIOFSDAEMON := $(LIBEXECDIR)/virtiofsd
DEFVALIDVIRTIOFSDAEMONPATHS := [\"$(DEFVIRTIOFSDAEMON)\"]
# Default DAX mapping cache size in MiB
#if value is 0, DAX is not enabled
DEFVIRTIOFSCACHESIZE ?= 0
DEFVIRTIOFSCACHE ?= auto
DEFVIRTIOFSQUEUESIZE ?= 1024
# Format example:
#   [\"-o\", \"arg1=xxx,arg2\", \"-o\", \"hello world\", \"--arg3=yyy\"]
#
# see `virtiofsd -h` for possible options.
# Make sure you quote args.
DEFVIRTIOFSEXTRAARGS ?= [\"--thread-pool-size=1\", \"-o\", \"announce_submounts\"]
DEFENABLEIOTHREADS := false
DEFENABLEVHOSTUSERSTORE := false
DEFVHOSTUSERSTOREPATH := $(PKGRUNDIR)/vhost-user
DEFVALIDVHOSTUSERSTOREPATHS := [\"$(DEFVHOSTUSERSTOREPATH)\"]
DEFFILEMEMBACKEND := ""
DEFVALIDFILEMEMBACKENDS := [\"$(DEFFILEMEMBACKEND)\"]
DEFMSIZE9P := 8192
DEFVFIOMODE := guest-kernel

# Default cgroup model
DEFSANDBOXCGROUPONLY ?= false

DEFSTATICRESOURCEMGMT ?= false
DEFSTATICRESOURCEMGMT_TEE = true

DEFBINDMOUNTS := []

# Image Service Offload
DEFSERVICEOFFLOAD ?= false

<<<<<<< HEAD
# SEV & SEV-ES Guest Pre-Attestation
DEFGUESTPREATTESTATION ?= false
DEFGUESTPREATTESTATIONPROXY ?= localhost:44444
DEFGUESTPREATTESTATIONMODE ?= online
DEFGUESTPREATTESTATIONKEYSET ?= KEYSET-1
DEFSEVCERTCHAIN ?= /opt/sev/cert_chain.cert
DEFSEVGUESTPOLICY ?= 3

# SNP
DEFSNPGUEST ?= true
# Based on SEV Secure Nested Paging Firmware ABI Specification section 4.3
# unspecified or == 0 --> 0x30000 i.e. Bit#17 is '1' and Bit#16 is '1' (SMT is allowed)
DEFSNPGUESTPOLICY ?= 0x30000

=======
>>>>>>> 62b28389
SED = sed

CLI_DIR = cmd
SHIMV2 = containerd-shim-kata-v2
SHIMV2_OUTPUT = $(CURDIR)/$(SHIMV2)
SHIMV2_DIR = $(CLI_DIR)/$(SHIMV2)

MONITOR = kata-monitor
MONITOR_OUTPUT = $(CURDIR)/$(MONITOR)
MONITOR_DIR = $(CLI_DIR)/kata-monitor


SOURCES := $(shell find . 2>&1 | grep -E '.*\.(c|h|go)$$')
VERSION := ${shell cat ./VERSION}

# List of configuration files to build and install
CONFIGS =
CONFIG_PATHS =
SYSCONFIG_PATHS =

# List of hypervisors known for the current architecture
KNOWN_HYPERVISORS =

ifneq (,$(QEMUCMD))
    KNOWN_HYPERVISORS += $(HYPERVISOR_QEMU)

    CONFIG_FILE_QEMU = configuration-qemu.toml
    CONFIG_QEMU = config/$(CONFIG_FILE_QEMU)
    CONFIG_QEMU_IN = $(CONFIG_QEMU).in

    CONFIG_PATH_QEMU = $(abspath $(CONFDIR)/$(CONFIG_FILE_QEMU))
    CONFIG_PATHS += $(CONFIG_PATH_QEMU)

    SYSCONFIG_QEMU = $(abspath $(SYSCONFDIR)/$(CONFIG_FILE_QEMU))
    SYSCONFIG_PATHS += $(SYSCONFIG_QEMU)

    CONFIGS += $(CONFIG_QEMU)

    CONFIG_FILE_QEMU_TDX = configuration-qemu-tdx.toml
    CONFIG_QEMU_TDX = config/$(CONFIG_FILE_QEMU_TDX)
    CONFIG_QEMU_TDX_IN = $(CONFIG_QEMU_TDX).in

    CONFIG_PATH_QEMU_TDX = $(abspath $(CONFDIR)/$(CONFIG_FILE_QEMU_TDX))
    CONFIG_PATHS += $(CONFIG_PATH_QEMU_TDX)

    SYSCONFIG_QEMU_TDX = $(abspath $(SYSCONFDIR)/$(CONFIG_FILE_QEMU_TDX))
    SYSCONFIG_PATHS_TDX += $(SYSCONFIG_QEMU_TDX)

    CONFIGS += $(CONFIG_QEMU_TDX)

    CONFIG_FILE_QEMU_SEV = configuration-qemu-sev.toml
    CONFIG_QEMU_SEV = config/$(CONFIG_FILE_QEMU_SEV)
    CONFIG_QEMU_SEV_IN = $(CONFIG_QEMU_SEV).in

    CONFIG_PATH_QEMU_SEV = $(abspath $(CONFDIR)/$(CONFIG_FILE_QEMU_SEV))
    CONFIG_PATHS += $(CONFIG_PATH_QEMU_SEV)

    SYSCONFIG_QEMU_SEV = $(abspath $(SYSCONFDIR)/$(CONFIG_FILE_QEMU_SEV))
<<<<<<< HEAD
    SYSCONFIG_PATHS += $(SYSCONFIG_QEMU_SEV)

    CONFIGS += $(CONFIG_QEMU_SEV)

    CONFIG_FILE_QEMU_SE = configuration-qemu-se.toml
    CONFIG_QEMU_SE = config/$(CONFIG_FILE_QEMU_SE)
    CONFIG_QEMU_SE_IN = $(CONFIG_QEMU_SE).in

    CONFIG_PATH_QEMU_SE = $(abspath $(CONFDIR)/$(CONFIG_FILE_QEMU_SE))
    CONFIG_PATHS += $(CONFIG_PATH_QEMU_SE)

    SYSCONFIG_QEMU_SE = $(abspath $(SYSCONFDIR)/$(CONFIG_FILE_QEMU_SE))
    SYSCONFIG_PATHS += $(SYSCONFIG_QEMU_SE)

    CONFIGS += $(CONFIG_QEMU_SE)

=======
    SYSCONFIG_PATHS_SEV += $(SYSCONFIG_QEMU_SEV)

    CONFIGS += $(CONFIG_QEMU_SEV)

>>>>>>> 62b28389
    CONFIG_FILE_QEMU_SNP = configuration-qemu-snp.toml
    CONFIG_QEMU_SNP = config/$(CONFIG_FILE_QEMU_SNP)
    CONFIG_QEMU_SNP_IN = $(CONFIG_QEMU_SNP).in

    CONFIG_PATH_QEMU_SNP = $(abspath $(CONFDIR)/$(CONFIG_FILE_QEMU_SNP))
    CONFIG_PATHS += $(CONFIG_PATH_QEMU_SNP)

    SYSCONFIG_QEMU_SNP = $(abspath $(SYSCONFDIR)/$(CONFIG_FILE_QEMU_SNP))
<<<<<<< HEAD
    SYSCONFIG_PATHS += $(SYSCONFIG_QEMU_SNP)

    CONFIGS += $(CONFIG_QEMU_SNP)
	
    CONFIG_FILE_REMOTE = configuration-remote.toml
    CONFIG_REMOTE = config/$(CONFIG_FILE_REMOTE)
    CONFIG_REMOTE_IN = $(CONFIG_REMOTE).in

    CONFIG_PATH_REMOTE = $(abspath $(CONFDIR)/$(CONFIG_FILE_REMOTE))
    CONFIG_PATHS += $(CONFIG_PATH_REMOTE)

    SYSCONFIG_REMOTE = $(abspath $(SYSCONFDIR)/$(CONFIG_FILE_REMOTE))
    SYSCONFIG_PATHS += $(SYSCONFIG_REMOTE)

    CONFIGS += $(CONFIG_REMOTE)


    CONFIG_FILE_QEMU_GPU = configuration-qemu-gpu.toml
    CONFIG_QEMU_GPU = config/$(CONFIG_FILE_QEMU_GPU)
    CONFIG_QEMU_GPU_IN = $(CONFIG_QEMU_GPU).in
=======
    SYSCONFIG_PATHS_SNP += $(SYSCONFIG_QEMU_SNP)
>>>>>>> 62b28389

    CONFIGS += $(CONFIG_QEMU_SNP)

    CONFIG_FILE_QEMU_NVIDIA_GPU = configuration-qemu-nvidia-gpu.toml
    CONFIG_QEMU_NVIDIA_GPU = config/$(CONFIG_FILE_QEMU_NVIDIA_GPU)
    CONFIG_QEMU_NVIDIA_GPU_IN = $(CONFIG_QEMU_NVIDIA_GPU).in

    CONFIGS += $(CONFIG_QEMU_NVIDIA_GPU)

    # qemu-specific options (all should be suffixed by "_QEMU")
    DEFBLOCKSTORAGEDRIVER_QEMU := virtio-scsi
    DEFBLOCKDEVICEAIO_QEMU := io_uring
    DEFNETWORKMODEL_QEMU := tcfilter

    KERNELTYPE = uncompressed
    KERNELNAME = $(call MAKE_KERNEL_NAME,$(KERNELTYPE))
    KERNELPATH = $(KERNELDIR)/$(KERNELNAME)

    KERNELSEVTYPE = compressed
    KERNELSEVNAME = $(call MAKE_KERNEL_SEV_NAME,$(KERNELSEVTYPE))
    KERNELSEVPATH = $(KERNELDIR)/$(KERNELSEVNAME)

    KERNELTDXTYPE = compressed
    KERNELTDXNAME = $(call MAKE_KERNEL_TDX_NAME,$(KERNELTDXTYPE))
    KERNELTDXPATH = $(KERNELDIR)/$(KERNELTDXNAME)

<<<<<<< HEAD
    KERNELSEVTYPE = compressed
    KERNELSEVNAME = $(call MAKE_KERNEL_SEV_NAME,$(KERNELSEVTYPE))
    KERNELSEVPATH = $(KERNELDIR)/$(KERNELSEVNAME)

    KERNELSENAME = kata-containers-secure.img
    KERNELSEPATH = $(KERNELDIR)/$(KERNELSENAME)
=======
    KERNELSNPTYPE = compressed
    KERNELSNPNAME = $(call MAKE_KERNEL_SNP_NAME,$(KERNELSNPTYPE))
    KERNELSNPPATH = $(KERNELDIR)/$(KERNELSNPNAME)

>>>>>>> 62b28389
endif

ifneq (,$(CLHCMD))
    KNOWN_HYPERVISORS += $(HYPERVISOR_CLH)

    CONFIG_FILE_CLH = configuration-clh.toml
    CONFIG_CLH = config/$(CONFIG_FILE_CLH)
    CONFIG_CLH_IN = $(CONFIG_CLH).in

    CONFIG_PATH_CLH = $(abspath $(CONFDIR)/$(CONFIG_FILE_CLH))
    CONFIG_PATHS += $(CONFIG_PATH_CLH)

    SYSCONFIG_CLH = $(abspath $(SYSCONFDIR)/$(CONFIG_FILE_CLH))
    SYSCONFIG_PATHS += $(SYSCONFIG_CLH)

    CONFIGS += $(CONFIG_CLH)

    CONFIG_FILE_CLH_TDX = configuration-clh-tdx.toml
    CONFIG_CLH_TDX = config/$(CONFIG_FILE_CLH_TDX)
    CONFIG_CLH_TDX_IN = $(CONFIG_CLH_TDX).in

    CONFIG_PATH_CLH_TDX = $(abspath $(CONFDIR)/$(CONFIG_FILE_CLH_TDX))
    CONFIG_PATHS += $(CONFIG_PATH_CLH_TDX)

    SYSCONFIG_CLH_TDX = $(abspath $(SYSCONFDIR)/$(CONFIG_FILE_CLH_TDX))
    SYSCONFIG_PATHS += $(SYSCONFIG_CLH_TDX)

    CONFIGS += $(CONFIG_CLH_TDX)

    # CLH-specific options (all should be suffixed by "_CLH")
    # currently, huge pages are required for virtiofsd support
    DEFNETWORKMODEL_CLH := tcfilter
    KERNELTYPE_CLH = uncompressed
    KERNEL_NAME_CLH = $(call MAKE_KERNEL_NAME,$(KERNELTYPE_CLH))
    KERNELPATH_CLH = $(KERNELDIR)/$(KERNEL_NAME_CLH)

    KERNELTDXTYPE_CLH = compressed
    KERNELTDXNAME_CLH = $(call MAKE_KERNEL_TDX_NAME,$(KERNELTDXTYPE_CLH))
    KERNELTDXPATH_CLH = $(KERNELDIR)/$(KERNELTDXNAME_CLH)
endif

ifneq (,$(FCCMD))
    KNOWN_HYPERVISORS += $(HYPERVISOR_FC)

    CONFIG_FILE_FC = configuration-fc.toml
    CONFIG_FC = config/$(CONFIG_FILE_FC)
    CONFIG_FC_IN = $(CONFIG_FC).in

    CONFIG_PATH_FC = $(abspath $(CONFDIR)/$(CONFIG_FILE_FC))
    CONFIG_PATHS += $(CONFIG_PATH_FC)

    SYSCONFIG_FC = $(abspath $(SYSCONFDIR)/$(CONFIG_FILE_FC))
    SYSCONFIG_PATHS += $(SYSCONFIG_FC)

    CONFIGS += $(CONFIG_FC)

    # firecracker-specific options (all should be suffixed by "_FC")
    DEFBLOCKSTORAGEDRIVER_FC := virtio-mmio
    DEFNETWORKMODEL_FC := tcfilter
    DEFSTATICRESOURCEMGMT_FC = true
    KERNELTYPE_FC = uncompressed
    KERNEL_NAME_FC = $(call MAKE_KERNEL_NAME,$(KERNELTYPE_FC))
    KERNELPATH_FC = $(KERNELDIR)/$(KERNEL_NAME_FC)
endif

ifneq (,$(ACRNCMD))
    KNOWN_HYPERVISORS += $(HYPERVISOR_ACRN)

    CONFIG_FILE_ACRN = configuration-acrn.toml
    CONFIG_ACRN = config/$(CONFIG_FILE_ACRN)
    CONFIG_ACRN_IN = $(CONFIG_ACRN).in

    CONFIG_PATH_ACRN = $(abspath $(CONFDIR)/$(CONFIG_FILE_ACRN))
    CONFIG_PATHS += $(CONFIG_PATH_ACRN)

    SYSCONFIG_ACRN = $(abspath $(SYSCONFDIR)/$(CONFIG_FILE_ACRN))
    SYSCONFIG_PATHS += $(SYSCONFIG_ACRN)

    CONFIGS += $(CONFIG_ACRN)

    # acrn-specific options (all should be suffixed by "_ACRN")
    DEFMAXVCPUS_ACRN := 1
    DEFBLOCKSTORAGEDRIVER_ACRN := virtio-blk
    DEFNETWORKMODEL_ACRN := macvtap
    KERNELTYPE_ACRN = compressed
    KERNEL_NAME_ACRN = $(call MAKE_KERNEL_NAME,$(KERNELTYPE_ACRN))
    KERNELPATH_ACRN = $(KERNELDIR)/$(KERNEL_NAME_ACRN)
endif

ifeq (,$(KNOWN_HYPERVISORS))
    $(error "ERROR: No hypervisors known for architecture $(ARCH) (looked for: $(HYPERVISORS))")
endif

ifeq (,$(findstring $(DEFAULT_HYPERVISOR),$(HYPERVISORS)))
    $(error "ERROR: Invalid default hypervisor: '$(DEFAULT_HYPERVISOR)'")
endif

ifeq (,$(findstring $(DEFAULT_HYPERVISOR),$(KNOWN_HYPERVISORS)))
    $(error "ERROR: Default hypervisor '$(DEFAULT_HYPERVISOR)' not known for architecture $(ARCH)")
endif

ifeq ($(DEFAULT_HYPERVISOR),$(HYPERVISOR_QEMU))
    DEFAULT_HYPERVISOR_CONFIG = $(CONFIG_FILE_QEMU)
endif

ifeq ($(DEFAULT_HYPERVISOR),$(HYPERVISOR_QEMU_VIRTIOFS))
    DEFAULT_HYPERVISOR_CONFIG = $(CONFIG_FILE_QEMU_VIRTIOFS)
endif

ifeq ($(DEFAULT_HYPERVISOR),$(HYPERVISOR_FC))
    DEFAULT_HYPERVISOR_CONFIG = $(CONFIG_FILE_FC)
endif

ifeq ($(DEFAULT_HYPERVISOR),$(HYPERVISOR_ACRN))
    DEFAULT_HYPERVISOR_CONFIG = $(CONFIG_FILE_ACRN)
endif

ifeq ($(DEFAULT_HYPERVISOR),$(HYPERVISOR_CLH))
    DEFAULT_HYPERVISOR_CONFIG = $(CONFIG_FILE_CLH)
endif

CONFDIR := $(DEFAULTSDIR)/$(PROJECT_DIR)
SYSCONFDIR := $(SYSCONFDIR)/$(PROJECT_DIR)

# Main configuration file location for stateless systems
CONFIG_PATH := $(abspath $(CONFDIR)/$(CONFIG_FILE))

# Secondary configuration file location. Note that this takes precedence
# over CONFIG_PATH.
SYSCONFIG := $(abspath $(SYSCONFDIR)/$(CONFIG_FILE))

SHAREDIR := $(SHAREDIR)

# list of variables the user may wish to override
USER_VARS += ARCH
USER_VARS += BINDIR
USER_VARS += CONFIG_ACRN_IN
USER_VARS += CONFIG_CLH_IN
USER_VARS += CONFIG_FC_IN
USER_VARS += CONFIG_PATH
USER_VARS += CONFIG_QEMU_IN
USER_VARS += CONFIG_REMOTE_IN
USER_VARS += DESTDIR
USER_VARS += DEFAULT_HYPERVISOR
USER_VARS += ACRNCMD
USER_VARS += ACRNCTLCMD
USER_VARS += ACRNPATH
USER_VARS += ACRNVALIDHYPERVISORPATHS
USER_VARS += ACRNCTLPATH
USER_VARS += ACRNVALIDCTLPATHS
USER_VARS += CLHPATH
USER_VARS += CLHVALIDHYPERVISORPATHS
USER_VARS += FIRMWAREPATH_CLH
USER_VARS += FCCMD
USER_VARS += FCPATH
USER_VARS += FCVALIDHYPERVISORPATHS
USER_VARS += FCJAILERPATH
USER_VARS += FCVALIDJAILERPATHS
USER_VARS += SYSCONFIG
USER_VARS += IMAGENAME
USER_VARS += IMAGEPATH
USER_VARS += IMAGETDXNAME
USER_VARS += IMAGETDXPATH
USER_VARS += INITRDNAME
USER_VARS += INITRDSEVNAME
USER_VARS += INITRDPATH
<<<<<<< HEAD
USER_VARS += INITRDSEVNAME
=======
>>>>>>> 62b28389
USER_VARS += INITRDSEVPATH
USER_VARS += DEFROOTFSTYPE
USER_VARS += MACHINETYPE
USER_VARS += KERNELDIR
USER_VARS += KERNELTYPE
USER_VARS += KERNELTYPE_FC
USER_VARS += KERNELTYPE_ACRN
USER_VARS += KERNELTYPE_CLH
USER_VARS += KERNELPATH_ACRN
USER_VARS += KERNELPATH
USER_VARS += KERNELSEVPATH
USER_VARS += KERNELTDXPATH
<<<<<<< HEAD
USER_VARS += KERNELSEVPATH
USER_VARS += KERNELSEPATH
=======
USER_VARS += KERNELSNPPATH
>>>>>>> 62b28389
USER_VARS += KERNELPATH_CLH
USER_VARS += KERNELTDXPATH_CLH
USER_VARS += KERNELPATH_FC
USER_VARS += KERNELVIRTIOFSPATH
USER_VARS += FIRMWAREPATH
USER_VARS += FIRMWARESEVPATH
USER_VARS += FIRMWARETDVFPATH
USER_VARS += FIRMWAREVOLUMEPATH
USER_VARS += TDSHIMFIRMWAREPATH
USER_VARS += FIRMWARETDVFVOLUMEPATH
<<<<<<< HEAD
USER_VARS += SEVFIRMWAREPATH
USER_VARS += SNPFIRMWAREPATH
=======
USER_VARS += FIRMWARESNPPATH
>>>>>>> 62b28389
USER_VARS += MACHINEACCELERATORS
USER_VARS += CPUFEATURES
USER_VARS += TDXCPUFEATURES
USER_VARS += DEFMACHINETYPE_CLH
USER_VARS += KERNELPARAMS
USER_VARS += TDXKERNELPARAMS
USER_VARS += TDXKERNELPARAMS_QEMU
USER_VARS += TDXKERNELPARAMS_CLH
USER_VARS += SEVKERNELPARAMS
USER_VARS += SNPKERNELPARAMS
USER_VARS += KERNELTDXPARAMS
USER_VARS += LIBEXECDIR
USER_VARS += LOCALSTATEDIR
USER_VARS += PKGDATADIR
USER_VARS += PKGLIBEXECDIR
USER_VARS += PKGRUNDIR
USER_VARS += PREFIX
USER_VARS += PROJECT_BUG_URL
USER_VARS += PROJECT_NAME
USER_VARS += PROJECT_ORG
USER_VARS += PROJECT_PREFIX
USER_VARS += PROJECT_TAG
USER_VARS += PROJECT_TYPE
USER_VARS += PROJECT_URL
USER_VARS += QEMUBINDIR
USER_VARS += QEMUCMD
USER_VARS += QEMUTDXCMD
USER_VARS += QEMUSNPCMD
USER_VARS += QEMUPATH
USER_VARS += QEMUTDXPATH
USER_VARS += QEMUSNPPATH
USER_VARS += QEMUVALIDHYPERVISORPATHS
USER_VARS += QEMUTDXVALIDHYPERVISORPATHS
USER_VARS += QEMUSNPVALIDHYPERVISORPATHS
USER_VARS += QEMUVIRTIOFSCMD
USER_VARS += QEMUVIRTIOFSPATH
USER_VARS += QEMUSNPPATH
USER_VARS += QEMUSNPVALIDHYPERVISORPATHS
USER_VARS += QEMUTDXPATH
USER_VARS += QEMUTDXVALIDHYPERVISORPATHS
USER_VARS += RUNTIME_NAME
USER_VARS += SHAREDIR
USER_VARS += SYSCONFDIR
USER_VARS += DEFVCPUS
USER_VARS += DEFMAXVCPUS
USER_VARS += DEFMAXVCPUS_ACRN
USER_VARS += DEFMEMSZ
USER_VARS += DEFMEMSLOTS
USER_VARS += DEFMAXMEMSZ
USER_VARS += DEFBRIDGES
USER_VARS += DEFNETWORKMODEL_ACRN
USER_VARS += DEFNETWORKMODEL_CLH
USER_VARS += DEFNETWORKMODEL_FC
USER_VARS += DEFNETWORKMODEL_QEMU
USER_VARS += DEFDISABLEGUESTEMPTYDIR
USER_VARS += DEFDISABLEGUESTSECCOMP
USER_VARS += DEFDISABLESELINUX
USER_VARS += DEFDISABLEGUESTSELINUX
USER_VARS += DEFGUESTSELINUXLABEL
USER_VARS += DEFAULTEXPFEATURES
USER_VARS += DEFDISABLEBLOCK
USER_VARS += DEFBLOCKSTORAGEDRIVER_ACRN
USER_VARS += DEFBLOCKSTORAGEDRIVER_FC
USER_VARS += DEFBLOCKSTORAGEDRIVER_QEMU
USER_VARS += DEFBLOCKDEVICEAIO_QEMU
USER_VARS += DEFSHAREDFS_CLH_VIRTIOFS
USER_VARS += DEFSHAREDFS_QEMU_VIRTIOFS
USER_VARS += DEFSHAREDFS_QEMU_TDX_VIRTIOFS
USER_VARS += DEFSHAREDFS_QEMU_SEV_VIRTIOFS
USER_VARS += DEFSHAREDFS_QEMU_SNP_VIRTIOFS
USER_VARS += DEFVIRTIOFSDAEMON
USER_VARS += DEFVALIDVIRTIOFSDAEMONPATHS
USER_VARS += DEFVIRTIOFSCACHESIZE
USER_VARS += DEFVIRTIOFSCACHE
USER_VARS += DEFVIRTIOFSQUEUESIZE
USER_VARS += DEFVIRTIOFSEXTRAARGS
USER_VARS += DEFENABLEANNOTATIONS
USER_VARS += DEFENABLEIOTHREADS
USER_VARS += DEFSECCOMPSANDBOXPARAM
USER_VARS += DEFENABLEVHOSTUSERSTORE
USER_VARS += DEFVHOSTUSERSTOREPATH
USER_VARS += DEFVALIDVHOSTUSERSTOREPATHS
USER_VARS += DEFFILEMEMBACKEND
USER_VARS += DEFVALIDFILEMEMBACKENDS
USER_VARS += DEFMSIZE9P
USER_VARS += DEFENTROPYSOURCE
USER_VARS += DEFVALIDENTROPYSOURCES
USER_VARS += DEFSANDBOXCGROUPONLY
USER_VARS += DEFSTATICRESOURCEMGMT
USER_VARS += DEFSTATICRESOURCEMGMT_FC
USER_VARS += DEFSTATICRESOURCEMGMT_TEE
USER_VARS += DEFBINDMOUNTS
USER_VARS += DEFSERVICEOFFLOAD
USER_VARS += DEFVFIOMODE
USER_VARS += BUILDFLAGS
USER_VARS += DEFSERVICEOFFLOAD
USER_VARS += DEFGUESTPREATTESTATION
USER_VARS += DEFGUESTPREATTESTATIONPROXY
USER_VARS += DEFGUESTPREATTESTATIONMODE
USER_VARS += DEFGUESTPREATTESTATIONKEYSET
USER_VARS += DEFSEVCERTCHAIN
USER_VARS += DEFSEVGUESTPOLICY
USER_VARS += DEFSNPGUESTPOLICY
USER_VARS += DEFSNPGUEST


V              = @
Q              = $(V:1=)
QUIET_BUILD    = $(Q:@=@echo    '     BUILD    '$@;)
QUIET_CHECK    = $(Q:@=@echo    '     CHECK    '$@;)
QUIET_CLEAN    = $(Q:@=@echo    '     CLEAN    '$@;)
QUIET_GENERATE = $(Q:@=@echo    '     GENERATE '$@;)
QUIET_INST     = $(Q:@=@echo    '     INSTALL  '$@;)
QUIET_TEST     = $(Q:@=@echo    '     TEST     '$@;)

BUILDTAGS :=

# go build common flags
BUILDFLAGS := -buildmode=pie -mod=vendor ${BUILDTAGS}

# whether stipping the binary
ifeq ($(STRIP),yes)
       KATA_LDFLAGS = -w -s
endif

ifeq ($(ARCH),s390x)
    KATA_LDFLAGS += -extldflags=-Wl,--s390-pgste
endif

# Return non-empty string if specified directory exists
define DIR_EXISTS
$(shell test -d $(1) && echo "$(1)")
endef

# $1: name of architecture to display
define SHOW_ARCH
  $(shell printf "\\t%s%s\\\n" "$(1)" $(if $(filter $(ARCH),$(1))," (default)",""))
endef

all: runtime containerd-shim-v2 monitor

# Targets that depend on .git-commit can use $(shell git rev-parse HEAD) to get a
# git revision string.  They will only be rebuilt if the revision string
# actually changes.
.PHONY: .git-commit.tmp
.git-commit: .git-commit.tmp
	@cmp $< $@ >/dev/null 2>&1 || cp $< $@
.git-commit.tmp:
	@echo -n "$$(git rev-parse HEAD 2>/dev/null)" >$@
	@test -n "$$(git status --porcelain --untracked-files=no)" && echo -n "-dirty" >>$@ || true

containerd-shim-v2: $(SHIMV2_OUTPUT)

monitor: $(MONITOR_OUTPUT)

runtime: $(RUNTIME_OUTPUT) $(CONFIGS)
.DEFAULT: default

build: all

#Install an executable file
# params:
# $1 : file to install
# $2 : directory path where file will be installed
define INSTALL_EXEC
	install -D $1 $(DESTDIR)$2/$(notdir $1);
endef

# Install a configuration file
# params:
# $1 : file to install
# $2 : directory path where file will be installed
define INSTALL_CONFIG
	install --mode 0644 -D $1 $(DESTDIR)$2/$(notdir $1);
endef

# Returns the name of the kernel file to use based on the provided KERNELTYPE.
# $1 : KERNELTYPE (compressed or uncompressed)
define MAKE_KERNEL_NAME
$(if $(findstring uncompressed,$1),vmlinux.container,vmlinuz.container)
endef

define MAKE_KERNEL_TDX_NAME
$(if $(findstring uncompressed,$1),vmlinux-tdx.container,vmlinuz-tdx.container)
endef

define MAKE_KERNEL_SEV_NAME
$(if $(findstring uncompressed,$1),vmlinux-sev.container,vmlinuz-sev.container)
endef

define MAKE_KERNEL_VIRTIOFS_NAME
$(if $(findstring uncompressed,$1),vmlinux-virtiofs.container,vmlinuz-virtiofs.container)
endef

define MAKE_KERNEL_SEV_NAME
$(if $(findstring uncompressed,$1),vmlinux-sev.container,vmlinuz-sev.container)
endef

define MAKE_KERNEL_TDX_NAME
$(if $(findstring uncompressed,$1),vmlinux-tdx.container,vmlinuz-tdx.container)
endef

# SNP configuration uses the SEV kernel
define MAKE_KERNEL_SNP_NAME
$(if $(findstring uncompressed,$1),vmlinux-sev.container,vmlinuz-sev.container)
endef

GENERATED_FILES += pkg/katautils/config-settings.go

$(RUNTIME_OUTPUT): $(SOURCES) $(GENERATED_FILES) $(MAKEFILE_LIST) | show-summary
	$(QUIET_BUILD)(cd $(RUNTIME_DIR) && go build -ldflags "$(KATA_LDFLAGS)" $(BUILDFLAGS) -o $@ .)

$(SHIMV2_OUTPUT): $(SOURCES) $(GENERATED_FILES) $(MAKEFILE_LIST)
	$(QUIET_BUILD)(cd $(SHIMV2_DIR)/ && go build -ldflags "$(KATA_LDFLAGS)" $(BUILDFLAGS) -o $@ .)

$(MONITOR_OUTPUT): $(SOURCES) $(GENERATED_FILES) $(MAKEFILE_LIST) .git-commit
	$(QUIET_BUILD)(cd $(MONITOR_DIR)/ && go build \
		--ldflags "-X main.GitCommit=$(shell git rev-parse HEAD)" $(BUILDFLAGS) -o $@ .)

.PHONY: \
	check \
	coverage \
	default \
	install \
	lint \
	pre-commit \
	show-header \
	show-summary \
	show-variables \
	vendor

$(TARGET).coverage: $(SOURCES) $(GENERATED_FILES) $(MAKEFILE_LIST)
	$(QUIET_TEST)go test -o $@ -covermode count

GENERATED_FILES += $(CONFIGS)

$(GENERATED_FILES): %: %.in $(MAKEFILE_LIST) VERSION .git-commit
	$(QUIET_GENERATE)$(SED) \
		-e "s|@COMMIT@|$(shell git rev-parse HEAD)|g" \
		$(foreach v,$(GENERATED_VARS),-e "s|@$v@|$($v)|g") \
		$< > $@

generate-config: $(CONFIGS)

test: hook go-test

hook:
	make -C pkg/katautils/mockhook

go-test: $(GENERATED_FILES)
	go clean -testcache
	$(QUIET_TEST)./go-test.sh

fast-test: $(GENERATED_FILES)
	go clean -testcache
	for s in $$(go list ./...); do if ! go test -failfast -v -mod=vendor -p 1 $$s; then break; fi; done

GOLANGCI_LINT_FILE := ../../../tests/.ci/.golangci.yml
GOLANGCI_LINT_NAME = golangci-lint
GOLANGCI_LINT_CMD := $(shell command -v $(GOLANGCI_LINT_NAME) 2>/dev/null)
lint: all
	if [ -z $(GOLANGCI_LINT_CMD) ] ; \
	then \
		echo "ERROR: command $(GOLANGCI_LINT_NAME) not found. Please install it first." >&2; exit 1; \
	fi

	if [ -f $(GOLANGCI_LINT_FILE) ] ; \
	then \
		echo "running $(GOLANGCI_LINT_NAME)..."; \
		$(GOLANGCI_LINT_NAME) run -c $(GOLANGCI_LINT_FILE) ; \
	else \
		echo "ERROR: file $(GOLANGCI_LINT_FILE) not found. You should clone https://github.com/kata-containers/tests to run $(GOLANGCI_LINT_NAME) locally." >&2; exit 1; \
	fi;

pre-commit: lint fast-test

coverage:
	go test -v -mod=vendor -covermode=atomic -coverprofile=coverage.txt ./...
	go tool cover -html=coverage.txt -o coverage.html

install: all install-runtime install-containerd-shim-v2 install-monitor

install-bin: $(BINLIST)
	$(QUIET_INST)$(foreach f,$(BINLIST),$(call INSTALL_EXEC,$f,$(BINDIR)))

install-runtime: runtime install-scripts install-completions install-configs install-bin

install-containerd-shim-v2: $(SHIMV2_OUTPUT)
	$(QUIET_INST)$(call INSTALL_EXEC,$<,$(BINDIR))

install-monitor: $(MONITOR)
	$(QUIET_INST)$(call INSTALL_EXEC,$<,$(BINDIR))

install-bin-libexec: $(BINLIBEXECLIST)
	$(QUIET_INST)$(foreach f,$(BINLIBEXECLIST),$(call INSTALL_EXEC,$f,$(PKGLIBEXECDIR)))

install-configs: $(CONFIGS)
	$(QUIET_INST)$(foreach f,$(CONFIGS),$(call INSTALL_CONFIG,$f,$(dir $(CONFIG_PATH))))
	$(QUIET_INST)ln -sf $(DEFAULT_HYPERVISOR_CONFIG) $(DESTDIR)/$(CONFIG_PATH)

install-scripts: $(SCRIPTS)
	$(QUIET_INST)$(foreach f,$(SCRIPTS),$(call INSTALL_EXEC,$f,$(SCRIPTS_DIR)))

install-completions:
	$(QUIET_INST)install --mode 0644 -D  $(BASH_COMPLETIONS) $(DESTDIR)/$(BASH_COMPLETIONSDIR)/$(notdir $(BASH_COMPLETIONS));

handle_vendor:
	go mod tidy
	go mod vendor
	go mod verify

vendor: handle_vendor
	./hack/tree_status.sh

static-checks-build: $(GENERATED_FILES)

clean:
	$(QUIET_CLEAN)rm -f \
		$(CONFIGS) \
		$(GENERATED_FILES) \
		$(MONITOR) \
		$(SHIMV2) \
		$(TARGET) \
		.git-commit .git-commit.tmp

show-usage: show-header
	@printf "• Overview:\n"
	@printf "\n"
	@printf "\tTo build $(TARGET), just run, \"make\".\n"
	@printf "\n"
	@printf "\tFor a verbose build, run \"make V=1\".\n"
	@printf "\n"
	@printf "• Additional targets:\n"
	@printf "\n"
	@printf "\tbuild                      : standard build (build everything).\n"
	@printf "\ttest                       : run tests.\n"
	@printf "\tpre-commit                 : run $(GOLANGCI_LINT_NAME) and tests locally.\n"
	@printf "\tlint                       : run $(GOLANGCI_LINT_NAME).\n"
	@printf "\tfast-test                  : run tests with failfast option.\n"
	@printf "\tcheck                      : run code checks.\n"
	@printf "\tclean                      : remove built files.\n"
	@printf "\tcontainerd-shim-v2         : only build containerd shim v2.\n"
	@printf "\tcoverage                   : run coverage tests.\n"
	@printf "\tdefault                    : same as 'make build' (or just 'make').\n"
	@printf "\tgenerate-config            : create configuration file.\n"
	@printf "\tinstall                    : install everything.\n"
	@printf "\tinstall-containerd-shim-v2 : only install containerd shim v2 files.\n"
	@printf "\tinstall-runtime            : only install runtime files.\n"
	@printf "\truntime                    : only build runtime.\n"
	@printf "\tshow-arches                : show supported architectures (ARCH variable values).\n"
	@printf "\tshow-summary               : show install locations.\n"
	@printf "\n"

handle_help: show-usage show-summary show-variables show-footer

usage: handle_help
help: handle_help

show-variables:
	@printf "• Variables affecting the build:\n\n"
	@printf \
          "$(foreach v,$(sort $(USER_VARS)),$(shell printf "\\t$(v)='$($(v))'\\\n"))"
	@printf "\n"

show-header: .git-commit
	@printf "%s - version %s (commit %s)\n\n" $(TARGET) $(VERSION) $(shell git rev-parse HEAD)

show-arches: show-header
	@printf "Supported architectures (possible values for ARCH variable):\n\n"
	@printf \
		"$(foreach v,$(ALL_ARCHES),$(call SHOW_ARCH,$(v)))\n"

show-footer:
	@printf "• Project:\n"
	@printf "\tHome: $(PROJECT_URL)\n"
	@printf "\tBugs: $(PROJECT_BUG_URL)\n\n"

show-summary: show-header
ifneq (,$(golang_version_raw))
	@printf "• architecture:\n"
	@printf "\tHost: $(HOST_ARCH)\n"
	@printf "\tgolang: $(GOARCH)\n"
	@printf "\tBuild: $(ARCH)\n"
	@printf "\n"
	@printf "• golang:\n"
	@printf "\t"
	@go version
else
	@printf "• No GO command or GOPATH not set:\n"
	@printf "\tCan only install prebuilt binaries\n"
endif
	@printf "\n"
	@printf "• hypervisors:\n"
	@printf "\tDefault: $(DEFAULT_HYPERVISOR)\n"
	@printf "\tKnown: $(sort $(HYPERVISORS))\n"
	@printf "\tAvailable for this architecture: $(sort $(KNOWN_HYPERVISORS))\n"
	@printf "\n"
	@printf "• Summary:\n"
	@printf "\n"
	@printf "\tdestination install path (DESTDIR) : %s\n" $(abspath $(DESTDIR))
	@printf "\tbinary installation path (BINDIR) : %s\n" $(abspath $(BINDIR))
	@printf "\tbinaries to install :\n"
	@printf \
          "$(foreach b,$(sort $(BINLIST)),$(shell printf "\\t - $(abspath $(DESTDIR)/$(BINDIR)/$(b))\\\n"))"
	@printf \
          "$(foreach b,$(sort $(SHIMV2)),$(shell printf "\\t - $(abspath $(DESTDIR)/$(BINDIR)/$(b))\\\n"))"
	@printf \
          "$(foreach b,$(sort $(MONITOR)),$(shell printf "\\t - $(abspath $(DESTDIR)/$(BINDIR)/$(b))\\\n"))"
	@printf \
          "$(foreach b,$(sort $(BINLIBEXECLIST)),$(shell printf "\\t - $(abspath $(DESTDIR)/$(PKGLIBEXECDIR)/$(b))\\\n"))"
	@printf \
          "$(foreach s,$(sort $(SCRIPTS)),$(shell printf "\\t - $(abspath $(DESTDIR)/$(BINDIR)/$(s))\\\n"))"
	@printf "\tconfigs to install (CONFIGS) :\n"
	@printf \
	  "$(foreach c,$(sort $(CONFIGS)),$(shell printf "\\t - $(c)\\\n"))"
	@printf "\tinstall paths (CONFIG_PATHS) :\n"
	@printf \
	  "$(foreach c,$(sort $(CONFIG_PATHS)),$(shell printf "\\t - $(c)\\\n"))"
	@printf "\talternate config paths (SYSCONFIG_PATHS) : %s\n"
	@printf \
	  "$(foreach c,$(sort $(SYSCONFIG_PATHS)),$(shell printf "\\t - $(c)\\\n"))"

	@printf "\tdefault install path for $(DEFAULT_HYPERVISOR) (CONFIG_PATH) : %s\n" $(abspath $(CONFIG_PATH))
	@printf "\tdefault alternate config path (SYSCONFIG) : %s\n" $(abspath $(SYSCONFIG))
ifneq (,$(findstring $(HYPERVISOR_QEMU),$(KNOWN_HYPERVISORS)))
	@printf "\t$(HYPERVISOR_QEMU) hypervisor path (QEMUPATH) : %s\n" $(abspath $(QEMUPATH))
endif
ifneq (,$(findstring $(HYPERVISOR_QEMU_VIRTIOFS),$(KNOWN_HYPERVISORS)))
	@printf "\t$(HYPERVISOR_QEMU_VIRTIOFS) hypervisor path (QEMUVIRTIOFSPATH) : %s\n" $(abspath $(QEMUVIRTIOFSPATH))
endif
ifneq (,$(findstring $(HYPERVISOR_CLH),$(KNOWN_HYPERVISORS)))
	@printf "\t$(HYPERVISOR_CLH) hypervisor path (CLHPATH) : %s\n" $(abspath $(CLHPATH))
endif
ifneq (,$(findstring $(HYPERVISOR_FC),$(KNOWN_HYPERVISORS)))
	@printf "\t$(HYPERVISOR_FC) hypervisor path (FCPATH) : %s\n" $(abspath $(FCPATH))
endif
ifneq (,$(findstring $(HYPERVISOR_ACRN),$(KNOWN_HYPERVISORS)))
	@printf "\t$(HYPERVISOR_ACRN) hypervisor path (ACRNPATH) : %s\n" $(abspath $(ACRNPATH))
endif
	@printf "\tassets path (PKGDATADIR) : %s\n" $(abspath $(PKGDATADIR))
	@printf "\tshim path (PKGLIBEXECDIR) : %s\n" $(abspath $(PKGLIBEXECDIR))
	@printf "\n"<|MERGE_RESOLUTION|>--- conflicted
+++ resolved
@@ -104,11 +104,8 @@
 		CONFIG_CLH_IN \
 		CONFIG_FC_IN \
 		CONFIG_CLH_TDX_IN \
-		CONFIG_QEMU_TDX_IN \
-		CONFIG_QEMU_SEV_IN \
 		CONFIG_QEMU_SE_IN \
 		CONFIG_REMOTE_IN \
-		CONFIG_QEMU_SNP_IN \
 		$(USER_VARS)
 SCRIPTS += $(COLLECT_SCRIPT)
 SCRIPTS_DIR := $(BINDIR)
@@ -124,12 +121,7 @@
 
 IMAGEPATH := $(PKGDATADIR)/$(IMAGENAME)
 INITRDPATH := $(PKGDATADIR)/$(INITRDNAME)
-<<<<<<< HEAD
-INITRDSEVPATH :=  $(PKGDATADIR)/$(INITRDSEVNAME)
-IMAGETDXPATH := $(PKGDATADIR)/$(IMAGETDXNAME)
-=======
 INITRDSEVPATH := $(PKGDATADIR)/$(INITRDSEVNAME)
->>>>>>> 62b28389
 
 ROOTFSTYPE_EXT4 := \"ext4\"
 ROOTFSTYPE_XFS := \"xfs\"
@@ -139,8 +131,6 @@
 FIRMWAREPATH :=
 FIRMWAREVOLUMEPATH :=
 TDSHIMFIRMWAREPATH := ${PREFIXDEPS}/share/td-shim/td-shim.bin
-SEVFIRMWAREPATH := $(PREFIXDEPS)/share/ovmf/AMDSEV.fd
-SNPFIRMWAREPATH := $(PREFIXDEPS)/share/ovmf/OVMF.fd
 
 AGENTCONFIGFILEPATH := /etc/agent-config.toml
 AGENTCONFIGFILEKERNELPARAM := agent.config_file=$(AGENTCONFIGFILEPATH)
@@ -158,10 +148,10 @@
 SNPKERNELPARAMS := $(AGENTCONFIGFILEKERNELPARAM) agent.enable_signature_verification=false $(AGENT_AA_KBC_PARAMS_SNP)
 KERNELPARAMS += $(ROOTMEASURECONFIG) agent.enable_signature_verification=false $(AGENT_AA_KBC_PARAMS)
 
-FIRMWARETDVFPATH := $(PREFIXDEPS)/share/tdvf/OVMF_CODE.fd
+FIRMWARETDVFPATH := $(PREFIXDEPS)/share/tdvf/OVMF.fd
 FIRMWARETDVFVOLUMEPATH := $(PREFIXDEPS)/share/tdvf/OVMF_VARS.fd
 
-FIRMWARESEVPATH := $(PREFIXDEPS)/share/ovmf/OVMF.fd
+FIRMWARESEVPATH := $(PREFIXDEPS)/share/ovmf/AMDSEV.fd
 FIRMWARESNPPATH := $(PREFIXDEPS)/share/ovmf/OVMF.fd
 
 # Name of default configuration file the runtime will use.
@@ -284,7 +274,6 @@
 # Image Service Offload
 DEFSERVICEOFFLOAD ?= false
 
-<<<<<<< HEAD
 # SEV & SEV-ES Guest Pre-Attestation
 DEFGUESTPREATTESTATION ?= false
 DEFGUESTPREATTESTATIONPROXY ?= localhost:44444
@@ -299,8 +288,6 @@
 # unspecified or == 0 --> 0x30000 i.e. Bit#17 is '1' and Bit#16 is '1' (SMT is allowed)
 DEFSNPGUESTPOLICY ?= 0x30000
 
-=======
->>>>>>> 62b28389
 SED = sed
 
 CLI_DIR = cmd
@@ -359,7 +346,6 @@
     CONFIG_PATHS += $(CONFIG_PATH_QEMU_SEV)
 
     SYSCONFIG_QEMU_SEV = $(abspath $(SYSCONFDIR)/$(CONFIG_FILE_QEMU_SEV))
-<<<<<<< HEAD
     SYSCONFIG_PATHS += $(SYSCONFIG_QEMU_SEV)
 
     CONFIGS += $(CONFIG_QEMU_SEV)
@@ -376,12 +362,6 @@
 
     CONFIGS += $(CONFIG_QEMU_SE)
 
-=======
-    SYSCONFIG_PATHS_SEV += $(SYSCONFIG_QEMU_SEV)
-
-    CONFIGS += $(CONFIG_QEMU_SEV)
-
->>>>>>> 62b28389
     CONFIG_FILE_QEMU_SNP = configuration-qemu-snp.toml
     CONFIG_QEMU_SNP = config/$(CONFIG_FILE_QEMU_SNP)
     CONFIG_QEMU_SNP_IN = $(CONFIG_QEMU_SNP).in
@@ -390,7 +370,6 @@
     CONFIG_PATHS += $(CONFIG_PATH_QEMU_SNP)
 
     SYSCONFIG_QEMU_SNP = $(abspath $(SYSCONFDIR)/$(CONFIG_FILE_QEMU_SNP))
-<<<<<<< HEAD
     SYSCONFIG_PATHS += $(SYSCONFIG_QEMU_SNP)
 
     CONFIGS += $(CONFIG_QEMU_SNP)
@@ -411,9 +390,24 @@
     CONFIG_FILE_QEMU_GPU = configuration-qemu-gpu.toml
     CONFIG_QEMU_GPU = config/$(CONFIG_FILE_QEMU_GPU)
     CONFIG_QEMU_GPU_IN = $(CONFIG_QEMU_GPU).in
-=======
+
+    CONFIG_PATH_QEMU_SEV = $(abspath $(CONFDIR)/$(CONFIG_FILE_QEMU_SEV))
+    CONFIG_PATHS += $(CONFIG_PATH_QEMU_SEV)
+
+    SYSCONFIG_QEMU_SEV = $(abspath $(SYSCONFDIR)/$(CONFIG_FILE_QEMU_SEV))
+    SYSCONFIG_PATHS_SEV += $(SYSCONFIG_QEMU_SEV)
+
+    CONFIGS += $(CONFIG_QEMU_SEV)
+
+    CONFIG_FILE_QEMU_SNP = configuration-qemu-snp.toml
+    CONFIG_QEMU_SNP = config/$(CONFIG_FILE_QEMU_SNP)
+    CONFIG_QEMU_SNP_IN = $(CONFIG_QEMU_SNP).in
+
+    CONFIG_PATH_QEMU_SNP = $(abspath $(CONFDIR)/$(CONFIG_FILE_QEMU_SNP))
+    CONFIG_PATHS += $(CONFIG_PATH_QEMU_SNP)
+
+    SYSCONFIG_QEMU_SNP = $(abspath $(SYSCONFDIR)/$(CONFIG_FILE_QEMU_SNP))
     SYSCONFIG_PATHS_SNP += $(SYSCONFIG_QEMU_SNP)
->>>>>>> 62b28389
 
     CONFIGS += $(CONFIG_QEMU_SNP)
 
@@ -440,19 +434,16 @@
     KERNELTDXNAME = $(call MAKE_KERNEL_TDX_NAME,$(KERNELTDXTYPE))
     KERNELTDXPATH = $(KERNELDIR)/$(KERNELTDXNAME)
 
-<<<<<<< HEAD
     KERNELSEVTYPE = compressed
     KERNELSEVNAME = $(call MAKE_KERNEL_SEV_NAME,$(KERNELSEVTYPE))
     KERNELSEVPATH = $(KERNELDIR)/$(KERNELSEVNAME)
 
+	KERNELSNPTYPE = compressed
+    KERNELSNPNAME = $(call MAKE_KERNEL_SNP_NAME,$(KERNELSNPTYPE))
+    KERNELSNPPATH = $(KERNELDIR)/$(KERNELSNPNAME)
+
     KERNELSENAME = kata-containers-secure.img
     KERNELSEPATH = $(KERNELDIR)/$(KERNELSENAME)
-=======
-    KERNELSNPTYPE = compressed
-    KERNELSNPNAME = $(call MAKE_KERNEL_SNP_NAME,$(KERNELSNPTYPE))
-    KERNELSNPPATH = $(KERNELDIR)/$(KERNELSNPNAME)
-
->>>>>>> 62b28389
 endif
 
 ifneq (,$(CLHCMD))
@@ -619,10 +610,6 @@
 USER_VARS += INITRDNAME
 USER_VARS += INITRDSEVNAME
 USER_VARS += INITRDPATH
-<<<<<<< HEAD
-USER_VARS += INITRDSEVNAME
-=======
->>>>>>> 62b28389
 USER_VARS += INITRDSEVPATH
 USER_VARS += DEFROOTFSTYPE
 USER_VARS += MACHINETYPE
@@ -635,12 +622,9 @@
 USER_VARS += KERNELPATH
 USER_VARS += KERNELSEVPATH
 USER_VARS += KERNELTDXPATH
-<<<<<<< HEAD
 USER_VARS += KERNELSEVPATH
 USER_VARS += KERNELSEPATH
-=======
 USER_VARS += KERNELSNPPATH
->>>>>>> 62b28389
 USER_VARS += KERNELPATH_CLH
 USER_VARS += KERNELTDXPATH_CLH
 USER_VARS += KERNELPATH_FC
@@ -651,12 +635,7 @@
 USER_VARS += FIRMWAREVOLUMEPATH
 USER_VARS += TDSHIMFIRMWAREPATH
 USER_VARS += FIRMWARETDVFVOLUMEPATH
-<<<<<<< HEAD
-USER_VARS += SEVFIRMWAREPATH
-USER_VARS += SNPFIRMWAREPATH
-=======
 USER_VARS += FIRMWARESNPPATH
->>>>>>> 62b28389
 USER_VARS += MACHINEACCELERATORS
 USER_VARS += CPUFEATURES
 USER_VARS += TDXCPUFEATURES
